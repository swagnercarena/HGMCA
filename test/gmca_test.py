from hgmca import gmca
from hgmca import helpers
import numpy as np
import unittest
import warnings

class GmcaTests(unittest.TestCase):
	# A set of tests to verify that the basic functionality of gmca is working
	# as expected.

	def test_update_S(self):
		warnings.filterwarnings("ignore")

		# Check that the S update step works as intended.
		n_wavs = 1000
		n_freqs = 8
		n_sources = 5

		# Start by generating a our A and S matrix
		S = np.ones((n_sources,n_wavs))
		A = np.ones((n_freqs,n_sources))/np.sqrt(n_freqs)

		# Create the temporary matrices that will be used for the calculations
		A_i = np.zeros((n_freqs,1))
		A_R = np.zeros((1,n_wavs))

		# Create the remainder matrix
		R_i = np.ones((n_freqs,n_wavs))

		# Check that the calculation is correct for multiple values of lam_s
		lam_s_tests = [0.1,0.2,0.5,10,20]
		for lam_s in lam_s_tests:
			# Carry out the update step
			for i in range(n_sources):
				gmca.update_S(S,A,A_R,R_i,A_i,lam_s,i)

			# Make sure that all the sources are identical and that they have 
			# the correct value.
			self.assertAlmostEqual(np.max(np.std(S,axis=0)),0)
			if lam_s < np.sqrt(n_freqs):
				self.assertAlmostEqual(np.max(np.abs(S-np.sqrt(n_freqs)+lam_s)),
					0)
			else:
				self.assertAlmostEqual(np.max(np.abs(S)),0)

		# Check that the calculation still holds for random values
		A = np.random.randn(n_freqs*n_sources).reshape((n_freqs,n_sources))
		R_i = np.random.randn(n_freqs*n_wavs).reshape((n_freqs,n_wavs))
		for lam_s in lam_s_tests:
			# Carry out the update step
			for i in range(n_sources):
				gmca.update_S(S,A,A_R,R_i,A_i,lam_s,i)
				S_check = np.dot(A[:,i],R_i)
				S_check[np.abs(S_check)<lam_s] = 0
				S_check -= lam_s*np.sign(S_check)
				self.assertAlmostEqual(np.max(np.abs(S[i]-S_check)),0)
		
	def test_update_A(self):
		warnings.filterwarnings("ignore")

		# Check that the A update step works as intended
		n_wavs = 1000
		n_freqs = 8
		n_sources = 5

		# Start by generating a our A and S matrix
		S = np.ones((n_sources,n_wavs))
		A = np.ones((n_freqs,n_sources))/np.sqrt(n_freqs)

		# Create the remainder matrix
		R_i = np.ones((n_freqs,n_wavs))

		# Create an A_p to use for testing
		A_p = np.random.randn(n_freqs*n_sources).reshape((n_freqs,n_sources))
		helpers.A_norm(A_p)
		enforce_nn_A = False

		# Test results for various values of lam_p
		lam_p_tests = [0.0,0.1,1,2,100,200,1000,1e8]
		for lam_p_val in lam_p_tests:
			lam_p = [lam_p_val] * n_sources
			for i in range(n_sources):
				gmca.update_A(S,A,R_i,lam_p,A_p,enforce_nn_A,i)

				# Make sure that all the columns have the correct value.
				check_A = np.ones(n_freqs) * n_wavs
				check_A += lam_p_val*A_p[:,i]
				check_A /= np.linalg.norm(check_A)
				self.assertAlmostEqual(np.max(np.abs(A[:,i] - check_A)),0)

		# Test that everything still holds when nonegativity is enforced
		enforce_nn_A = True
		lam_p_tests = [0.0,0.1,1,2,100,200,1000,1e8]
		for lam_p_val in lam_p_tests:
			lam_p = [lam_p_val] * n_sources
			for i in range(n_sources):
				gmca.update_A(S,A,R_i,lam_p,A_p,enforce_nn_A,i)

				# Make sure that all the columns have the correct value.
				check_A = np.ones(n_freqs) * n_wavs
				check_A += lam_p_val*A_p[:,i]
				check_A[check_A<0] = 0
				if np.sum(check_A) > 0:
					check_A /= np.linalg.norm(check_A)
				self.assertAlmostEqual(np.max(np.abs(A[:,i] - check_A)),0)

	def test_calculate_remainder(self):
		warnings.filterwarnings("ignore")

		# Check that the remainder is correctly calculated.
		n_wavs = 1000
		n_freqs = 8
		n_sources = 5

		# Start by generating a our A, S, and X matrices
		S = np.ones((n_sources,n_wavs))*np.sqrt(n_freqs)
		A = np.ones((n_freqs,n_sources))/np.sqrt(n_freqs)
		X = np.ones((n_freqs,n_wavs))*n_sources

		# Create the remainder matrix
		R_i = np.zeros((n_freqs,n_wavs))

		# Create AS for computation
		AS = np.zeros(X.shape)

		# Check that no matter the source, we get the correct remainder.
		for i in range(n_sources):
			gmca.calculate_remainder(X,S,A,AS,R_i,i)
			self.assertAlmostEqual(np.max(np.abs(R_i-1)),0)

		# Repeat the test with random matrices.
		S = np.random.randn(n_sources*n_wavs).reshape((n_sources,n_wavs))
		# Check that no matter the source, we get the correct remainder.
		for i in range(n_sources):
			gmca.calculate_remainder(X,S,A,AS,R_i,i)
			check_Ri = np.copy(X)
			for j in range(n_sources):
				if i == j:
					continue
				check_Ri -= np.outer(A[:,j],S[j])
			self.assertAlmostEqual(np.max(np.abs(R_i-check_Ri)),0)

	def test_ret_min_rmse(self):
		warnings.filterwarnings("ignore")

		# Check that the minimum RMSE solution is returned
		freq_dim = 10
		pix_dim = 100
		n_iterations = 50
		n_sources = 5
		lam_p = [0.0]*5

		# Generate ground truth A and S 
		A_org = np.random.normal(size=(freq_dim,n_sources))
		S_org = np.random.normal(size=(n_sources,pix_dim))
		X = np.dot(A_org,S_org)

		# Initialize A and S for GMCA
		A_p = np.ones(A_org.shape)
		A = np.ones(A_org.shape)
		S = np.ones(S_org.shape)

		# Run GMCA
		gmca.gmca_numba(X, n_sources, n_iterations, A, S, A_p, lam_p, 
			ret_min_rmse=True)

		# Check that GMCA returns the minimum RMSE solution
		self.assertAlmostEqual(np.sum(S),np.sum(np.dot(np.linalg.pinv(A),X)))

		# Reset A and S
		A = np.ones(A_org.shape)
		S = np.ones(S_org.shape)

		# Re-run GMCA without ret_min_rmse
		gmca.gmca_numba(X, n_sources, n_iterations, A, S, A_p, lam_p, 
			ret_min_rmse=False)

		# Check that GMCA does not return the min_rmse solution
		self.assertNotEqual(np.sum(S),np.sum(np.dot(np.linalg.pinv(A),X)))

	def test_min_rmse_rate(self):
		warnings.filterwarnings("ignore")

		# Check that the minimum RMSE solution is returned

		freq_dim = 10
		pix_dim = 100
		n_iterations = 50
		n_sources = 5
		lam_p = [0.0]*5

		# Generate ground truth A and S 
		A_org = np.random.normal(size=(freq_dim,n_sources))
		S_org = np.random.normal(size=(n_sources,pix_dim))
		X = np.dot(A_org,S_org)

		# Initialize A and S for GMCA
		A_p = np.ones(A_org.shape)
		A = np.ones(A_org.shape)
		S = np.ones(S_org.shape)

		# Run GMCA
		gmca.gmca_numba(X, n_sources, n_iterations, A, S, A_p, lam_p, 
			ret_min_rmse=False, min_rmse_rate=n_iterations)

		# Check that GMCA returns the minimum RMSE solution
		self.assertAlmostEqual(np.max(np.abs(S-np.dot(np.linalg.pinv(A),X))),
			0)

		# Reset A and S
		A = np.ones(A_org.shape)
		S = np.ones(S_org.shape)

		# Re-run GMCA without ret_min_rmse
		gmca.gmca_numba(X, n_sources, n_iterations, A, S, A_p, lam_p, 
			ret_min_rmse=False, min_rmse_rate=n_iterations-1)

		# Check that GMCA does not return the min_rmse solution
		self.assertGreater(np.mean(np.abs(S-np.dot(np.linalg.pinv(A),X))),
			1e-4)

	def test_gmca_end_to_end(self):
		warnings.filterwarnings("ignore")

		# Test that gmca works end to end, returning reasonable results.
		rseed = 5
		freq_dim = 10
		pix_dim = 100
		n_iterations = 50
		n_sources = 5
		lam_s = 1
		lam_p = [0.0]*n_sources

		# Generate ground truth A and S 
		A_org = np.abs(np.random.normal(size=(freq_dim,n_sources)))
		S_org = np.random.normal(loc=1000,size=(n_sources,pix_dim))
		X = np.dot(A_org,S_org)

		# Initialize A and S for GMCA
		A_p = np.ones(A_org.shape)
		A = np.ones(A_org.shape)
		S = np.ones(S_org.shape)

		# Run GMCA
<<<<<<< HEAD
		gmca.gmca_numba(X, n_sources, n_iterations, A, S, A_p, lam_p, 
			ret_min_rmse=False, min_rmse_rate=n_iterations, enforce_nn_A=False)
=======
		gmca_numba(X, n_sources, n_iterations, A, S, A_p, lam_p, lam_s=lam_s,
			ret_min_rmse=False, min_rmse_rate=2*n_iterations, enforce_nn_A=False,
			seed = rseed)

		#save sparsity of S for later test
		sparsity_1 = np.sum(np.abs(S))
>>>>>>> 76d4e4ec

		err1 = np.sum(np.abs(np.dot(A,S)-X))

		# Continue GMCA
<<<<<<< HEAD
		gmca.gmca_numba(X, n_sources, n_iterations, A, S, A_p, lam_p, 
			ret_min_rmse=False, min_rmse_rate=n_iterations, enforce_nn_A=False)
=======
		gmca_numba(X, n_sources, n_iterations, A, S, A_p, lam_p, lam_s=lam_s,
			ret_min_rmse=False, min_rmse_rate=2*n_iterations, enforce_nn_A=False,
			seed = rseed)
>>>>>>> 76d4e4ec
		err2 = np.sum(np.abs(np.dot(A,S)-X))

		self.assertGreater(err1,err2)

<<<<<<< HEAD
		gmca.gmca_numba(X, n_sources, 200, A, S, A_p, lam_p, 
			ret_min_rmse=False, min_rmse_rate=n_iterations, enforce_nn_A=False)
=======
		gmca_numba(X, n_sources, 200, A, S, A_p, lam_p, lam_s=lam_s,
			ret_min_rmse=False, min_rmse_rate=2*n_iterations, enforce_nn_A=False,
			seed = rseed)
>>>>>>> 76d4e4ec

		self.assertLess(np.sum(np.abs(np.dot(A,S)-X)),1e-3)

		# Test that lam_s enforces sparsity end_to_end
		lam_s = 10

		A = np.ones(A_org.shape)
		S = np.ones(S_org.shape)

		gmca_numba(X, n_sources, n_iterations, A, S, A_p, lam_p, lam_s=lam_s,
			ret_min_rmse=False, min_rmse_rate=2*n_iterations, enforce_nn_A=False,
			seed = rseed)

		#Save closeness to prior for later test
		A_p_val = np.sum(np.abs(A-A_p))

		self.assertLess(np.sum(np.abs(S)), sparsity_1)
		# Test that lam_p enforcces prior end_to_end

		A = np.ones(A_org.shape)
		S = np.ones(S_org.shape)
		lam_p = [100.0]*n_sources

		gmca_numba(X, n_sources, n_iterations, A, S, A_p, lam_p, lam_s=lam_s,
			ret_min_rmse=False, min_rmse_rate=2*n_iterations, enforce_nn_A=False,
			seed = rseed)

		self.assertLess(np.sum(np.abs(A-A_p)),A_p_val)

	def test_random_seed(self):
		warnings.filterwarnings("ignore")

		# Test that setting the random seed leads to consistent results.
		freq_dim = 10
		pix_dim = 100
		n_iterations = 1
		n_sources = 5
		lam_p = [0.0]*5

		# Generate ground truth A and S 
		A_org = np.abs(np.random.normal(size=(freq_dim,n_sources)))
		S_org = np.random.normal(loc=1000,size=(n_sources,pix_dim))
		X = np.dot(A_org,S_org)

		# Initialize A and S for GMCA
		A_p = np.ones(A_org.shape)
		A1 = np.ones(A_org.shape)
		S1 = np.ones(S_org.shape)
		A2 = np.ones(A_org.shape)
		S2 = np.ones(S_org.shape)
		A3 = np.ones(A_org.shape)
		S3 = np.ones(S_org.shape)

		# Run GMCA with different seeds.
		gmca.gmca_numba(X, n_sources, n_iterations, A1, S1, A_p, lam_p, 
			ret_min_rmse=False, min_rmse_rate=n_iterations, enforce_nn_A=False,
			seed=1)
		gmca.gmca_numba(X, n_sources, n_iterations, A2, S2, A_p, lam_p, 
			ret_min_rmse=False, min_rmse_rate=n_iterations, enforce_nn_A=False,
			seed=1)
		gmca.gmca_numba(X, n_sources, n_iterations, A3, S3, A_p, lam_p, 
			ret_min_rmse=False, min_rmse_rate=n_iterations, enforce_nn_A=False,
			seed=2)

		# Make sure the two runs with the same random seed give the same
		# answer. Given that we only ran for 1 iteration, make sure that
		# different random seeds do not give the same answer.
		self.assertAlmostEqual(np.max(np.abs(A1-A2)),0)
		self.assertAlmostEqual(np.max(np.abs(S1-S2)),0)

		self.assertGreater(np.mean(np.abs(A1-A3)),1e-4)
		self.assertGreater(np.mean(np.abs(S1-S3)),1e-4)

	def test_wrapper(self):
		# Test that the wrapper returns the same results as the numba 
		# implementation
		freq_dim = 10
		pix_dim = 100
		n_iterations = 10
		n_sources = 5
		lam_p = [0.0]*5

		X = np.random.normal(loc=1000,size=(freq_dim,pix_dim))

		A_numba = np.random.normal(size=(freq_dim,n_sources))
		helpers.A_norm(A_numba)
		S_numba = np.ones((n_sources,pix_dim))

		A_p = np.random.normal(size=(freq_dim,n_sources))
		helpers.A_norm(A_p)

		lam_s_vals = [0,10]
		lam_p_vals = [0,1000]
		min_rmse_rates = [0,2]
		ret_min_rmse_vals = [True,False]
		enforce_nn_A = True

		for lam_s in lam_s_vals:
			for lam_p_val in lam_p_vals:
				lam_p = [lam_p_val] * n_sources
				for min_rmse_rate in min_rmse_rates:
					for ret_min_rmse in ret_min_rmse_vals:
						A_init = np.copy(A_numba)
						S_init = np.copy(S_numba)
						A,S = gmca.gmca(X, n_sources, n_iterations, A_init, 
							S_init, A_p, lam_p, enforce_nn_A, lam_s, 
							ret_min_rmse,min_rmse_rate, seed=2)
						gmca.gmca_numba(X, n_sources, n_iterations, A_numba, 
							S_numba, A_p, lam_p, enforce_nn_A, lam_s, 
							ret_min_rmse, min_rmse_rate, seed=2)
						self.assertAlmostEqual(np.max(np.abs(A_numba-A)),
							0)
						self.assertAlmostEqual(np.max(np.abs(S_numba-S)),
							0)

<|MERGE_RESOLUTION|>--- conflicted
+++ resolved
@@ -242,41 +242,25 @@
 		S = np.ones(S_org.shape)
 
 		# Run GMCA
-<<<<<<< HEAD
-		gmca.gmca_numba(X, n_sources, n_iterations, A, S, A_p, lam_p, 
-			ret_min_rmse=False, min_rmse_rate=n_iterations, enforce_nn_A=False)
-=======
-		gmca_numba(X, n_sources, n_iterations, A, S, A_p, lam_p, lam_s=lam_s,
-			ret_min_rmse=False, min_rmse_rate=2*n_iterations, enforce_nn_A=False,
-			seed = rseed)
+		gmca.gmca_numba(X, n_sources, n_iterations, A, S, A_p, lam_p, 
+			lam_s=lam_s, ret_min_rmse=False, min_rmse_rate=2*n_iterations, 
+			enforce_nn_A=False,seed = rseed)
 
 		#save sparsity of S for later test
 		sparsity_1 = np.sum(np.abs(S))
->>>>>>> 76d4e4ec
-
 		err1 = np.sum(np.abs(np.dot(A,S)-X))
 
 		# Continue GMCA
-<<<<<<< HEAD
-		gmca.gmca_numba(X, n_sources, n_iterations, A, S, A_p, lam_p, 
-			ret_min_rmse=False, min_rmse_rate=n_iterations, enforce_nn_A=False)
-=======
-		gmca_numba(X, n_sources, n_iterations, A, S, A_p, lam_p, lam_s=lam_s,
-			ret_min_rmse=False, min_rmse_rate=2*n_iterations, enforce_nn_A=False,
-			seed = rseed)
->>>>>>> 76d4e4ec
+		gmca.gmca_numba(X, n_sources, n_iterations, A, S, A_p, lam_p, 
+			lam_s=lam_s,ret_min_rmse=False, min_rmse_rate=2*n_iterations, 
+			enforce_nn_A=False,seed = rseed)
 		err2 = np.sum(np.abs(np.dot(A,S)-X))
 
 		self.assertGreater(err1,err2)
 
-<<<<<<< HEAD
-		gmca.gmca_numba(X, n_sources, 200, A, S, A_p, lam_p, 
-			ret_min_rmse=False, min_rmse_rate=n_iterations, enforce_nn_A=False)
-=======
-		gmca_numba(X, n_sources, 200, A, S, A_p, lam_p, lam_s=lam_s,
-			ret_min_rmse=False, min_rmse_rate=2*n_iterations, enforce_nn_A=False,
-			seed = rseed)
->>>>>>> 76d4e4ec
+		gmca.gmca_numba(X, n_sources, 200, A, S, A_p, lam_p, lam_s=lam_s,
+			ret_min_rmse=False, min_rmse_rate=2*n_iterations, 
+			enforce_nn_A=False, seed = rseed)
 
 		self.assertLess(np.sum(np.abs(np.dot(A,S)-X)),1e-3)
 
@@ -286,9 +270,9 @@
 		A = np.ones(A_org.shape)
 		S = np.ones(S_org.shape)
 
-		gmca_numba(X, n_sources, n_iterations, A, S, A_p, lam_p, lam_s=lam_s,
-			ret_min_rmse=False, min_rmse_rate=2*n_iterations, enforce_nn_A=False,
-			seed = rseed)
+		gmca.gmca_numba(X, n_sources, n_iterations, A, S, A_p, lam_p, 
+			lam_s=lam_s, ret_min_rmse=False, min_rmse_rate=2*n_iterations, 
+			enforce_nn_A=False, seed = rseed)
 
 		#Save closeness to prior for later test
 		A_p_val = np.sum(np.abs(A-A_p))
@@ -300,9 +284,9 @@
 		S = np.ones(S_org.shape)
 		lam_p = [100.0]*n_sources
 
-		gmca_numba(X, n_sources, n_iterations, A, S, A_p, lam_p, lam_s=lam_s,
-			ret_min_rmse=False, min_rmse_rate=2*n_iterations, enforce_nn_A=False,
-			seed = rseed)
+		gmca.gmca_numba(X, n_sources, n_iterations, A, S, A_p, lam_p, 
+			lam_s=lam_s, ret_min_rmse=False, min_rmse_rate=2*n_iterations, 
+			enforce_nn_A=False, seed = rseed)
 
 		self.assertLess(np.sum(np.abs(A-A_p)),A_p_val)
 
