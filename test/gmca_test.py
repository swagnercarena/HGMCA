--- conflicted
+++ resolved
@@ -1,10 +1,5 @@
-<<<<<<< HEAD
-from hgmca.gmca import update_S, update_A
+from hgmca.gmca import update_S, update_A, gmca_numba
 from hgmca.helpers import A_norm
-=======
-from hgmca.gmca import update_S
-from hgmca.gmca import gmca_numba
->>>>>>> 888db9d5
 import numpy as np
 import unittest
 
@@ -57,41 +52,6 @@
 				S_check[np.abs(S_check)<lam_s] = 0
 				S_check -= lam_s*np.sign(S_check)
 				self.assertAlmostEqual(np.max(np.abs(S[i]-S_check)),0)
-
-
-	def test_ret_min_rmse(self):
-		# Check that the minimum RMSE solution is returned
-		freq_dim = 10
-		pix_dim = 100
-		n_iterations = 50
-		n_sources = 5
-		lam_p = [0.0]*5
-
-		# Generate ground truth A and S 
-		A_org = np.random.normal(size=(freq_dim,n_sources))
-		S_org = np.random.normal(size=(n_sources,pix_dim))
-		X = np.dot(A_org,S_org)
-
-		# Initialize A and S for GMCA
-		A_p = np.ones(A_org.shape)
-		A = np.ones(A_org.shape)
-		S = np.ones(S_org.shape)
-
-		# Run GMCA
-		gmca_numba(np.array(X), n_sources, n_iterations, A, S, A_p, lam_p, ret_min_rmse=True)
-
-		# Check that GMCA returns the minimum RMSE solution
-		self.assertAlmostEqual(np.sum(S),np.sum(np.dot(np.linalg.pinv(A),X)))
-
-		# Reset A and S
-		A = np.ones(A_org.shape)
-		S = np.ones(S_org.shape)
-
-		# Re-run GMCA without ret_min_rmse
-		gmca_numba(X, n_sources, n_iterations, A, S, A_p, lam_p, ret_min_rmse=False)
-
-		# Check that GMCA does not return the min_rmse solution
-		self.assertNotEqual(np.sum(S),np.sum(np.dot(np.linalg.pinv(A),X)))
 		
 	def test_update_A(self):
 		# Check that the A update step works as intended
@@ -140,3 +100,39 @@
 					check_A /= np.linalg.norm(check_A)
 				self.assertAlmostEqual(np.max(np.abs(A[:,i] - check_A)),0)
 
+	def test_ret_min_rmse(self):
+		# Check that the minimum RMSE solution is returned
+		freq_dim = 10
+		pix_dim = 100
+		n_iterations = 50
+		n_sources = 5
+		lam_p = [0.0]*5
+
+		# Generate ground truth A and S 
+		A_org = np.random.normal(size=(freq_dim,n_sources))
+		S_org = np.random.normal(size=(n_sources,pix_dim))
+		X = np.dot(A_org,S_org)
+
+		# Initialize A and S for GMCA
+		A_p = np.ones(A_org.shape)
+		A = np.ones(A_org.shape)
+		S = np.ones(S_org.shape)
+
+		# Run GMCA
+		gmca_numba(np.array(X), n_sources, n_iterations, A, S, A_p, lam_p, 
+			ret_min_rmse=True)
+
+		# Check that GMCA returns the minimum RMSE solution
+		self.assertAlmostEqual(np.sum(S),np.sum(np.dot(np.linalg.pinv(A),X)))
+
+		# Reset A and S
+		A = np.ones(A_org.shape)
+		S = np.ones(S_org.shape)
+
+		# Re-run GMCA without ret_min_rmse
+		gmca_numba(X, n_sources, n_iterations, A, S, A_p, lam_p, 
+			ret_min_rmse=False)
+
+		# Check that GMCA does not return the min_rmse solution
+		self.assertNotEqual(np.sum(S),np.sum(np.dot(np.linalg.pinv(A),X)))
+
